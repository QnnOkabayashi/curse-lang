--- conflicted
+++ resolved
@@ -82,12 +82,8 @@
             .map(|it| eval_expr(it, env))
             .collect::<Result<_, _>>()
             .map(Value::Tuple),
-<<<<<<< HEAD
+        Expr::Symbol(Symbol::Unit) => Ok(Value::default()),
         Expr::Symbol(symbol) => Ok(Value::Symbol(symbol.clone())),
-=======
-        Expr::Symbol(Symbol::Unit) => Ok(Value::default()),
-        Expr::Symbol(symbol) => Ok(Value::Symbol(*symbol)),
->>>>>>> cb7637be
         Expr::Closure(closure) => Ok(Value::Closure(closure)),
         Expr::Appl(appl) => {
             let left = eval_expr(appl.lhs, env)?;
